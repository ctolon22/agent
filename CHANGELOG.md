--- conflicted
+++ resolved
@@ -28,9 +28,6 @@
 - Grafana Agent Operator: add support for integrations through an `Integration`
   CRD which is discovered by `GrafanaAgent`. (@rfratto)
 
-<<<<<<< HEAD
-- Add ability to configure agent to report to grafana.com the usage of feature flags (@marctc)
-=======
 - (experimental) Add app agent receiver integration. This depends on integrations-next being enabled
   via the `integrations-next` feature flag. Use `-enable-features=integrations-next` to use
   this integration. (@kpelelis, @domas)
@@ -38,7 +35,9 @@
 - Introduce SNMP exporter integration. (@v-zhuravlev)
 
 - Introduce ebpf exporter v2 integration. (@tpaschalis)
->>>>>>> bb0b4478
+
+- Add ability to configure agent to report to grafana.com the usage of feature flags (@marctc)
+
 
 ### Enhancements
 
