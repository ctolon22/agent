--- conflicted
+++ resolved
@@ -7,14 +7,12 @@
 
 - [FEATURE] Traces: Add `Agent Tracing Pipeline` dashboard and alerts (@mapno)
 
-<<<<<<< HEAD
+- [FEATURE] Traces: Support jaeger/grpc exporter (@nicoche)
+
 - [FEATURE] (beta) Enable an experimental integrations subsystem revamp. Pass
   `integrations-next` to `-enable-features` to turn this on. Reading the
   documentation for the revamp is recommended; enabling it causes breaking
   config changes. (@rfratto)
-=======
-- [FEATURE] Traces: Support jaeger/grpc exporter (@nicoche)
->>>>>>> 5bf8cf45
 
 - [ENHANCEMENT] Traces: Improved pod association in PromSD processor (@mapno)
 
