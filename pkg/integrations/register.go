--- conflicted
+++ resolved
@@ -32,7 +32,6 @@
 	configFieldNames[reflect.TypeOf(cfg)] = cfg.Name()
 }
 
-<<<<<<< HEAD
 // RegisteredIntegrations all Configs that were passed to RegisterIntegration.
 // Each call will generate a new set of pointers.
 func RegisteredIntegrations() []Config {
@@ -45,18 +44,6 @@
 
 func cloneIntegration(c Config) Config {
 	return reflect.New(reflect.TypeOf(c).Elem()).Interface().(Config)
-}
-
-// Configs is a list of integrations.
-type Configs []Config
-
-// UnmarshalYAML implements yaml.Unmarshaler.
-func (c *Configs) UnmarshalYAML(unmarshal func(interface{}) error) error {
-	return c.unmarshalWithIntegrations(registeredIntegrations, unmarshal)
-=======
-func cloneIntegration(c Config) Config {
-	return reflect.New(reflect.TypeOf(c).Elem()).Interface().(Config)
->>>>>>> f7d92621
 }
 
 // Configs is a list of UnmarshaledConfig. Configs for integrations which are
